--- conflicted
+++ resolved
@@ -21,14 +21,10 @@
 
 # Theory and system properties
 
-<<<<<<< HEAD
-(Pending big section here.)
-=======
 Roshi is a distributed system, for two reasons: it's made for datasets that
 don't fit on one machine, and it's made to be tolerant against node failure.
 
 Next, we will explain some of the design and properties of the system.
->>>>>>> 624a8127
 
 ## CRDT
 
