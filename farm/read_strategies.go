--- conflicted
+++ resolved
@@ -83,70 +83,11 @@
 	return response, nil // partial results are preferred
 }
 
-<<<<<<< HEAD
 // SendAllReadAll is a ReadStrategy that broadcasts the read request to all
 // clusters, waits for all responses, and performs set union/difference on the
 // result sets. It's a simple read strategy, which has the greatest impact on
 // the network, but is also the most resilient to stale data.
 func SendAllReadAll(farm *Farm) Selecter { return sendAllReadAll{farm} }
-=======
-// SendAllReadAll is the safest read strategy. It forwards the read request to
-// all underlying clusters, waits for all responses, computes union- and
-// difference-sets for read repair, and finally returns the union-set.
-func SendAllReadAll(farm *Farm) coreReadStrategy {
-	return func(keys []string, offset, limit int) (map[string][]common.KeyScoreMember, error) {
-		began := time.Now()
-		go func() {
-			farm.instrumentation.SelectCall()
-			farm.instrumentation.SelectKeys(len(keys))
-			farm.instrumentation.SelectSendTo(len(farm.clusters))
-		}()
-		defer func() { go farm.instrumentation.SelectDuration(time.Since(began)) }()
-
-		// We'll combine all response elements into a single channel. When all
-		// clusters have finished sending elements there, close it, so we can
-		// have nice range semantics in our gather phase.
-		elements := make(chan cluster.Element)
-		wg := sync.WaitGroup{}
-		wg.Add(len(farm.clusters))
-		go func() { wg.Wait(); close(elements) }()
-
-		blockingBegan := time.Now()
-		scatterSelects(farm.clusters, keys, offset, limit, &wg, elements)
-
-		// Gather all elements. An error implies some problem with the Redis
-		// instance or the underlying cluster, and shouldn't trigger read
-		// repair, so we don't include those elements in our responses map.
-		// (We should only trigger read repair when we have successful
-		// responses with inconsistent data.)
-		var firstResponseDuration time.Duration
-		responses := map[string][]tupleSet{}
-		retrieved := 0
-		for e := range elements {
-			if e.Error != nil {
-				log.Printf("SendAllReadAll partial error: %s", e.Error)
-				go farm.instrumentation.SelectPartialError()
-				continue
-			}
-			if firstResponseDuration == 0 {
-				firstResponseDuration = time.Since(blockingBegan)
-			}
-			responses[e.Key] = append(responses[e.Key], makeSet(e.KeyScoreMembers))
-			retrieved += len(e.KeyScoreMembers)
-		}
-		blockingDuration := time.Since(blockingBegan)
-
-		// Compute union and difference sets for each key.
-		response := map[string][]common.KeyScoreMember{}
-		repairs := keyMemberSet{}
-		returned := 0
-		for key, tupleSets := range responses {
-			union, difference := unionDifference(tupleSets)
-			response[key] = union.orderedLimitedSlice(limit)
-			returned += len(response[key])
-			repairs.addMany(difference)
-		}
->>>>>>> e399b985
 
 type sendAllReadAll struct{ *Farm }
 
@@ -196,6 +137,7 @@
 	)
 	for e := range elements {
 		if e.Error != nil {
+			log.Printf("SendAllReadAll partial error: %s", e.Error)
 			go s.Farm.instrumentation.SelectPartialError()
 			continue
 		}
@@ -345,78 +287,12 @@
 		remainingKeys[key] = true
 	}
 
-<<<<<<< HEAD
 	// If we are not permitted to SendAll, we need a timeout (after which we
 	// will SendAll nevertheless).
 	var timeout <-chan time.Time // initially nil
 	if !maySendAll && s.thresholdLatency >= 0 {
 		timeout = time.After(s.thresholdLatency)
 	}
-=======
-			responses := map[string][]tupleSet{}
-			var firstResponseDuration time.Duration
-			retrieved := 0
-
-		loop:
-			for {
-				select {
-				case e, ok := <-elements:
-					if !ok {
-						break loop // elements already closed, all Selects done.
-					}
-					retrieved += len(e.KeyScoreMembers)
-					if e.Error != nil {
-						log.Printf("SendVarReadFirstLinger initial read partial error: %s", e.Error)
-						go farm.instrumentation.SelectPartialError()
-						continue
-						// It might appear tempting to immediately send a
-						// Select to the unusedClusters once we run into an
-						// error. However, it's probably better to wait until
-						// thresholdLatency has passed (which should be a
-						// short duration anyway and might have already
-						// happened...) to gather all the keys for which we
-						// need a SendAll first and then do them all in one
-						// big Select.
-					}
-					if firstResponseDuration == 0 {
-						firstResponseDuration = time.Since(blockingBegan)
-					}
-					responses[e.Key] = append(responses[e.Key], makeSet(e.KeyScoreMembers))
-					delete(remainingKeys, e.Key)
-
-				case <-timeout:
-					// Promote to SendAll for remaining keys.
-					go farm.instrumentation.SelectSendAllPromotion()
-					maySendAll = true
-					remainingKeysSlice := make([]string, 0, len(remainingKeys))
-					for k := range remainingKeys {
-						remainingKeysSlice = append(remainingKeysSlice, k)
-					}
-					go farm.instrumentation.SelectSendTo(len(clustersNotUsed))
-					scatterSelects(clustersNotUsed, remainingKeysSlice, offset, limit, &wg, elements)
-					clustersUsed = farm.clusters
-					clustersNotUsed = []cluster.Cluster{}
-				}
-
-				if len(remainingKeys) == 0 {
-					// We got enough results to return our results.
-					break loop
-				}
-			}
-			blockingDuration := time.Since(blockingBegan)
-			returned := 0
-			defer func() {
-				go func() {
-					duration := time.Since(began)
-					farm.instrumentation.SelectDuration(duration)
-					farm.instrumentation.SelectFirstResponseDuration(firstResponseDuration)
-					farm.instrumentation.SelectBlockingDuration(blockingDuration)
-					farm.instrumentation.SelectOverheadDuration(duration - blockingDuration)
-					farm.instrumentation.SelectRetrieved(retrieved)
-					farm.instrumentation.SelectReturned(returned)
-				}()
-			}()
->>>>>>> e399b985
 
 	var (
 		firstResponseDuration time.Duration
@@ -433,6 +309,7 @@
 			}
 			retrieved += len(e.KeyScoreMembers)
 			if e.Error != nil {
+				log.Printf("SendVarReadFirstLinger initial read partial error: %s", e.Error)
 				go s.Farm.instrumentation.SelectPartialError()
 				continue
 				// It might appear tempting to immediately send a Select to
@@ -535,6 +412,7 @@
 		for e := range elements {
 			lingeringRetrievals += len(e.KeyScoreMembers)
 			if e.Error != nil {
+				log.Printf("SendVarReadFirstLinger lingering retrieval partial error: %s", e.Error)
 				go s.Farm.instrumentation.SelectPartialError()
 				continue
 			}
@@ -546,32 +424,8 @@
 		}
 		if len(repairs) > 0 {
 			go func() {
-<<<<<<< HEAD
 				s.Farm.instrumentation.SelectRepairNeeded(len(repairs))
 				s.Farm.repairStrategy(repairs.slice())
-=======
-				lingeringRetrievals := 0
-				for e := range elements {
-					lingeringRetrievals += len(e.KeyScoreMembers)
-					if e.Error != nil {
-						log.Printf("SendVarReadFirstLinger lingering retrieval partial error: %s", e.Error)
-						go farm.instrumentation.SelectPartialError()
-						continue
-					}
-					responses[e.Key] = append(responses[e.Key], makeSet(e.KeyScoreMembers))
-				}
-				for _, tupleSets := range responses {
-					_, difference := unionDifference(tupleSets)
-					repairs.addMany(difference)
-				}
-				if len(repairs) > 0 {
-					go func() {
-						farm.instrumentation.SelectRepairNeeded(len(repairs))
-						farm.repairStrategy(repairs.slice())
-					}()
-				}
-				farm.instrumentation.SelectRetrieved(lingeringRetrievals) // additive
->>>>>>> e399b985
 			}()
 		}
 		s.Farm.instrumentation.SelectRetrieved(lingeringRetrievals) // additive
